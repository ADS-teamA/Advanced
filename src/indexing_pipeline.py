"""
PHASE 1-6: Complete Indexing Pipeline

Orchestrates:
1. PHASE 1-3: Extraction, hierarchy, summaries, chunking
2. PHASE 4: Embedding generation + FAISS indexing
3. PHASE 5A: Knowledge Graph construction (optional)
4. PHASE 5B: Hybrid Search with BM25 + RRF (optional)
5. PHASE 5C: Cross-Encoder Reranking (optional)
6. PHASE 5D: Graph-Vector Integration (optional)
7. PHASE 6: Context Assembly for LLM (optional)

Supported formats: PDF, DOCX, PPTX, XLSX, HTML

Based on research:
- LegalBench-RAG: text-embedding-3-large + RCTS
- Multi-Layer Embeddings: 3 separate indexes
- Hybrid Search: BM25 + Dense + RRF fusion
- Cross-Encoder Reranking: Two-stage retrieval
- Graph Integration: Entity-aware boosting
- Context Assembly: SAC stripping + citations

Usage:
    pipeline = IndexingPipeline(
        embedding_model="text-embedding-3-large",
        enable_sac=True,
        enable_knowledge_graph=True,
        enable_hybrid_search=True,
        enable_reranking=True,
        enable_context_assembly=True
    )

    result = pipeline.index_document("document.pdf")
    result["vector_store"].save("output/vector_store")
    result["knowledge_graph"].save_json("output/knowledge_graph.json")
"""

import logging
import os
from pathlib import Path
from typing import Optional, Dict
from dataclasses import dataclass, field

from src.config import (
    ExtractionConfig,
    SummarizationConfig,
    ChunkingConfig,
    EmbeddingConfig,
)
from src.docling_extractor_v2 import DoclingExtractorV2
from src.multi_layer_chunker import MultiLayerChunker
from src.embedding_generator import EmbeddingGenerator
from src.faiss_vector_store import FAISSVectorStore
from src.cost_tracker import get_global_tracker, reset_global_tracker

# Knowledge Graph imports (optional)
try:
    from src.graph import (
        KnowledgeGraphPipeline,
        KnowledgeGraphConfig,
        EntityExtractionConfig as KGEntityConfig,
        RelationshipExtractionConfig as KGRelationshipConfig,
        GraphStorageConfig,
        GraphBackend,
    )

    KG_AVAILABLE = True
except ImportError:
    KG_AVAILABLE = False

logger = logging.getLogger(__name__)


def check_existing_components(document_id: str, vector_db_path: str = "vector_db") -> Dict:
    """
    Check what components already exist in vector_db for this document.

    Args:
        document_id: Document ID to check
        vector_db_path: Path to vector database directory

    Returns:
        Dict with:
            - exists: bool - Whether document exists in any component
            - has_dense: bool - Has FAISS embeddings
            - has_bm25: bool - Has BM25 index
            - has_kg: bool - Has Knowledge Graph
            - existing_doc_id: str - Actual doc_id found (may differ slightly)
    """
    import pickle

    result = {
        "exists": False,
        "has_dense": False,
        "has_bm25": False,
        "has_kg": False,
        "existing_doc_id": None,
    }

    vector_db_path = Path(vector_db_path)

    # Check if vector_db exists
    if not vector_db_path.exists():
        return result

    # Check FAISS metadata
    metadata_file = vector_db_path / "metadata.pkl"
    if metadata_file.exists():
        try:
            with open(metadata_file, "rb") as f:
                metadata = pickle.load(f)

            # Check all layers for document_id match
            for layer in ["metadata_layer1", "metadata_layer2", "metadata_layer3"]:
                if layer in metadata:
                    for chunk_meta in metadata[layer]:
                        chunk_doc_id = chunk_meta.get("document_id", "")
                        # Match exact or prefix (e.g., "BZ_VR1" matches "BZ_VR1_sample")
                        if chunk_doc_id == document_id or chunk_doc_id.startswith(document_id):
                            result["exists"] = True
                            result["has_dense"] = True
                            result["existing_doc_id"] = chunk_doc_id
                            break

                if result["exists"]:
                    break

        except Exception as e:
            logger.warning(f"Failed to read metadata.pkl: {e}")

    # Check BM25 indexes
    bm25_files = [
        vector_db_path / "bm25_layer1.pkl",
        vector_db_path / "bm25_layer2.pkl",
        vector_db_path / "bm25_layer3.pkl",
    ]

    if all(f.exists() for f in bm25_files):
        try:
            # Check if BM25 has documents
            with open(bm25_files[0], "rb") as f:
                bm25_data = pickle.load(f)
                if hasattr(bm25_data, "corpus") and len(bm25_data.corpus) > 0:
                    result["has_bm25"] = True
        except Exception as e:
            logger.warning(f"Failed to read BM25 index: {e}")

    # Check Knowledge Graph (in output directory)
    if result["existing_doc_id"]:
        output_dir = Path("output")
        kg_files = list(output_dir.glob(f"{result['existing_doc_id']}*/*/knowledge_graph.json"))
        if kg_files:
            result["has_kg"] = True

    return result


@dataclass
class IndexingConfig:
    """
    Configuration for complete indexing pipeline.
<<<<<<< HEAD

    Uses nested config objects for clean architecture. All sub-configs
    can be customized or loaded from environment via from_env().
    """

    # Speed/Cost Mode (determines Batch API usage)
    # "fast" = completions (2-3 min, full price) | "eco" = Batch API (15-30 min, 50% cheaper)
    speed_mode: str = "fast"  # "fast" or "eco"

    # Sub-configs (nested config objects)
    extraction_config: ExtractionConfig = field(default_factory=ExtractionConfig)
    summarization_config: SummarizationConfig = field(default_factory=SummarizationConfig)
    chunking_config: ChunkingConfig = field(default_factory=ChunkingConfig)
    embedding_config: EmbeddingConfig = field(default_factory=EmbeddingConfig)

    # PHASE 5A: Knowledge Graph (enabled by default for SOTA 2025)
    enable_knowledge_graph: bool = True
    kg_config: Optional[KnowledgeGraphConfig] = None

    # PHASE 5B: Hybrid Search (enabled by default for SOTA 2025)
    enable_hybrid_search: bool = True  # BM25 + dense with RRF fusion (+23% precision)
    hybrid_fusion_k: int = 60  # RRF k parameter (research: k=60 optimal)

    # PHASE 5C: Cross-Encoder Reranking (optional)
    enable_reranking: bool = False  # Two-stage retrieval: hybrid → rerank
    reranker_model: str = "bge-reranker-large"  # SOTA accuracy (aliases: "accurate", "sota")
    reranker_candidates: int = 50  # Retrieve 50 via hybrid search
    reranker_top_k: int = 6  # Rerank to top 6

    # PHASE 5D: Graph-Vector Integration (optional)
    enable_graph_retrieval: bool = False  # Graph-enhanced retrieval
    graph_boost_weight: float = 0.3  # Boost weight for graph matches
    enable_multi_hop: bool = False  # Multi-hop graph traversal

    # PHASE 6: Context Assembly (optional)
    enable_context_assembly: bool = False  # Assemble retrieved chunks for LLM
    citation_format: str = "inline"  # Citation style: inline, simple, detailed, footnote
    max_context_chunks: int = 6  # Max chunks to include in assembled context
    max_context_tokens: int = 4000  # Max tokens in assembled context (~16K chars)
    include_chunk_metadata: bool = True  # Include document/section/page metadata

    def __post_init__(self):
        """Configure speed mode and validate settings."""
        # Validate speed mode
        if self.speed_mode not in ["fast", "eco"]:
            raise ValueError(f"speed_mode must be 'fast' or 'eco', got: {self.speed_mode}")

        # Configure summarization based on speed mode
        if self.speed_mode == "eco":
            # Eco mode: Use Batch API (50% cheaper, slower)
            self.summarization_config.use_batch_api = True
            self.summarization_config.batch_api_timeout = 43200  # 12 hours
            logger.info(f"💰 ECO MODE: Using Batch API (50% cost savings, 15-30 min latency)")
        else:  # fast mode
            # Fast mode: Use completions (full price, fast)
            self.summarization_config.use_batch_api = False
            logger.info(f"⚡ FAST MODE: Using completions (full price, 2-3 min latency)")

        # Initialize KG config if enabled
        if self.enable_knowledge_graph and self.kg_config is None:
            try:
                from src.graph.config import KnowledgeGraphConfig

                self.kg_config = KnowledgeGraphConfig.from_env()
            except ImportError:
                logger.warning("Knowledge Graph enabled but graph module not available")

    @classmethod
    def from_env(cls, **overrides) -> "IndexingConfig":
        """
        Load configuration from environment variables.

=======

    Uses nested config objects for clean architecture. All sub-configs
    can be customized or loaded from environment via from_env().
    """

    # Speed/Cost Mode (determines Batch API usage)
    # "fast" = completions (2-3 min, full price) | "eco" = Batch API (15-30 min, 50% cheaper)
    speed_mode: str = "fast"  # "fast" or "eco"

    # Sub-configs (nested config objects)
    extraction_config: ExtractionConfig = field(default_factory=ExtractionConfig)
    summarization_config: SummarizationConfig = field(default_factory=SummarizationConfig)
    chunking_config: ChunkingConfig = field(default_factory=ChunkingConfig)
    embedding_config: EmbeddingConfig = field(default_factory=EmbeddingConfig)

    # PHASE 5A: Knowledge Graph (enabled by default for SOTA 2025)
    enable_knowledge_graph: bool = True
    kg_config: Optional[KnowledgeGraphConfig] = None

    # PHASE 5B: Hybrid Search (enabled by default for SOTA 2025)
    enable_hybrid_search: bool = True  # BM25 + dense with RRF fusion (+23% precision)
    hybrid_fusion_k: int = 60  # RRF k parameter (research: k=60 optimal)

    # PHASE 5C: Cross-Encoder Reranking (optional)
    enable_reranking: bool = False  # Two-stage retrieval: hybrid → rerank
    reranker_model: str = "bge-reranker-large"  # SOTA accuracy (aliases: "accurate", "sota")
    reranker_candidates: int = 50  # Retrieve 50 via hybrid search
    reranker_top_k: int = 6  # Rerank to top 6

    # PHASE 5D: Graph-Vector Integration (optional)
    enable_graph_retrieval: bool = False  # Graph-enhanced retrieval
    graph_boost_weight: float = 0.3  # Boost weight for graph matches
    enable_multi_hop: bool = False  # Multi-hop graph traversal

    # PHASE 6: Context Assembly (optional)
    enable_context_assembly: bool = False  # Assemble retrieved chunks for LLM
    citation_format: str = "inline"  # Citation style: inline, simple, detailed, footnote
    max_context_chunks: int = 6  # Max chunks to include in assembled context
    max_context_tokens: int = 4000  # Max tokens in assembled context (~16K chars)
    include_chunk_metadata: bool = True  # Include document/section/page metadata

    # Duplicate Detection (semantic similarity before indexing)
    enable_duplicate_detection: bool = True  # Detect semantic duplicates before indexing
    duplicate_similarity_threshold: float = 0.98  # 98% cosine similarity threshold
    duplicate_sample_pages: int = 1  # Pages to sample for detection (1 = first page)
    vector_store_path: str = "vector_db"  # Path to vector store for duplicate checking

    def __post_init__(self):
        """Configure speed mode and validate settings."""
        # Validate speed mode
        if self.speed_mode not in ["fast", "eco"]:
            raise ValueError(f"speed_mode must be 'fast' or 'eco', got: {self.speed_mode}")

        # Configure summarization based on speed mode
        if self.speed_mode == "eco":
            # Eco mode: Use Batch API (50% cheaper, slower)
            self.summarization_config.use_batch_api = True
            self.summarization_config.batch_api_timeout = 43200  # 12 hours
            logger.info(f"💰 ECO MODE: Using Batch API (50% cost savings, 15-30 min latency)")
        else:  # fast mode
            # Fast mode: Use completions (full price, fast)
            self.summarization_config.use_batch_api = False
            logger.info(f"⚡ FAST MODE: Using completions (full price, 2-3 min latency)")

        # Initialize KG config if enabled
        if self.enable_knowledge_graph and self.kg_config is None:
            try:
                from src.graph.config import KnowledgeGraphConfig

                self.kg_config = KnowledgeGraphConfig.from_env()
            except ImportError:
                logger.warning("Knowledge Graph enabled but graph module not available")

    @classmethod
    def from_env(cls, **overrides) -> "IndexingConfig":
        """
        Load configuration from environment variables.

>>>>>>> 73bfc059
        Environment Variables:
            SPEED_MODE: "fast" or "eco" (default: "fast")
            ENABLE_KNOWLEDGE_GRAPH: Enable KG construction (default: "true")
            ENABLE_HYBRID_SEARCH: Enable hybrid search (default: "true")

        Args:
            **overrides: Override specific fields

        Returns:
            IndexingConfig instance loaded from environment
        """
        # Load speed mode from env
        speed_mode = os.getenv("SPEED_MODE", "fast")

        # Create config with sub-configs loaded from env
        config = cls(
            speed_mode=speed_mode,
            extraction_config=ExtractionConfig.from_env(),
            summarization_config=SummarizationConfig.from_env(),
            chunking_config=ChunkingConfig.from_env(),
            embedding_config=EmbeddingConfig.from_env(),
            enable_knowledge_graph=os.getenv("ENABLE_KNOWLEDGE_GRAPH", "true").lower() == "true",
            enable_hybrid_search=os.getenv("ENABLE_HYBRID_SEARCH", "true").lower() == "true",
<<<<<<< HEAD
=======
            enable_duplicate_detection=(
                os.getenv("ENABLE_DUPLICATE_DETECTION", "true").lower() == "true"
            ),
            duplicate_similarity_threshold=float(
                os.getenv("DUPLICATE_SIMILARITY_THRESHOLD", "0.98")
            ),
            duplicate_sample_pages=int(os.getenv("DUPLICATE_SAMPLE_PAGES", "1")),
            vector_store_path=os.getenv("VECTOR_STORE_PATH", "vector_db"),
>>>>>>> 73bfc059
            **overrides,
        )

        return config


class IndexingPipeline:
    """
    Complete indexing pipeline for RAG system.

    Phases:
    1. Smart hierarchy extraction (font-size based)
    2. Generic summary generation (gpt-4o-mini)
    3. Multi-layer chunking + SAC (RCTS 500 chars)
    4. Embedding + FAISS indexing (3 separate indexes)
    5A. Knowledge Graph construction (optional)
    5B. Hybrid search with BM25 + RRF (optional)
    5C. Cross-encoder reranking (optional)
    5D. Graph-vector integration (optional)
    6. Context assembly for LLM (optional)

    Based on:
    - LegalBench-RAG (Pipitone & Alami, 2024)
    - Summary-Augmented Chunking (Reuter et al., 2024)
    - Multi-Layer Embeddings (Lima, 2024)
    - Contextual Retrieval (Anthropic, 2024)
    - HybridRAG (2024): Graph + Vector integration
    - Context Assembly: SAC stripping + citations
    """

    def __init__(self, config: Optional[IndexingConfig] = None):
        """
        Initialize indexing pipeline.

        Args:
            config: IndexingConfig instance (defaults loaded from .env)
        """
        self.config = config or IndexingConfig.from_env()

        logger.info("Initializing IndexingPipeline...")

        # Initialize PHASE 1: Extraction (uses nested config)
        self.extractor = DoclingExtractorV2(self.config.extraction_config)

        # Initialize PHASE 3: Chunking (uses nested config)
        self.chunker = MultiLayerChunker(config=self.config.chunking_config)

        # Initialize PHASE 4: Embedding (uses nested config)
        self.embedder = EmbeddingGenerator(self.config.embedding_config)

        # Initialize PHASE 5A: Knowledge Graph (optional)
        self.kg_pipeline = None
        if self.config.enable_knowledge_graph:
            if not KG_AVAILABLE:
                logger.warning(
                    "Knowledge Graph requested but not available. "
                    "Install with: pip install openai anthropic"
                )
            else:
                self._initialize_kg_pipeline()

        logger.info(
            f"Pipeline initialized: "
            f"SAC={self.config.chunking_config.enable_contextual}, "
            f"model={self.config.embedding_config.model} "
            f"({self.embedder.dimensions}D), "
            f"KG={self.config.enable_knowledge_graph}, "
            f"Hybrid={self.config.enable_hybrid_search}, "
            f"Rerank={self.config.enable_reranking}, "
            f"GraphRetrieval={self.config.enable_graph_retrieval}"
        )

    def _initialize_kg_pipeline(self):
        """Initialize Knowledge Graph pipeline using nested kg_config."""
        if self.config.kg_config is None:
            logger.warning("Knowledge Graph enabled but no kg_config provided")
            self.kg_pipeline = None
            return

        # Use the kg_config directly (already initialized in IndexingConfig.__post_init__)
        kg_config = self.config.kg_config

        # Validate API key
        if kg_config.entity_extraction.llm_provider == "openai" and not kg_config.openai_api_key:
            logger.warning("OpenAI API key not found. Set OPENAI_API_KEY environment variable.")
            self.kg_pipeline = None
            return
        elif (
            kg_config.entity_extraction.llm_provider == "anthropic"
            and not kg_config.anthropic_api_key
        ):
            logger.warning(
                "Anthropic API key not found. Set ANTHROPIC_API_KEY environment variable."
            )
            self.kg_pipeline = None
            return

        # Initialize pipeline with config
        self.kg_pipeline = KnowledgeGraphPipeline(kg_config)
        logger.info(
            f"Knowledge Graph initialized: "
            f"model={kg_config.entity_extraction.llm_model}, "
            f"backend={kg_config.graph_storage.backend.value}"
        )

    def index_document(
        self,
        document_path: Path,
        save_intermediate: bool = False,
        output_dir: Optional[Path] = None,
<<<<<<< HEAD
    ) -> Dict:
        """
        Index a single document.
=======
        resume: bool = True,
    ) -> Optional[Dict]:
        """
        Index a single document with automatic resume support.
>>>>>>> 73bfc059

        Supported formats: PDF, DOCX, PPTX, XLSX, HTML

        Complete pipeline:
        1. Extract with smart hierarchy (PHASE 1)
        2. Generate summaries (PHASE 2)
        3. Multi-layer chunking + SAC (PHASE 3)
        4. Embed + FAISS index (PHASE 4)
        5. Build knowledge graph (PHASE 5A - optional)

        Args:
            document_path: Path to document file (PDF, DOCX, PPTX, XLSX, HTML)
            save_intermediate: Save intermediate results (chunks, embeddings)
            output_dir: Directory for intermediate results
            resume: Enable resume from existing phases (default: True)

        Returns:
<<<<<<< HEAD
            Dict with:
=======
            Dict with pipeline results, or None if document is a duplicate and was skipped:
>>>>>>> 73bfc059
                - vector_store: FAISSVectorStore with indexed document
                - knowledge_graph: KnowledgeGraph (if enabled, else None)
                - chunks: Dict of chunks (if save_intermediate)
                - stats: Pipeline statistics
<<<<<<< HEAD
        """
        document_path = Path(document_path)

        if not document_path.exists():
            raise FileNotFoundError(f"Document not found: {document_path}")

        # Validate format
        supported_formats = [".pdf", ".docx", ".pptx", ".xlsx", ".html", ".htm"]
        if document_path.suffix.lower() not in supported_formats:
            raise ValueError(
                f"Unsupported format: {document_path.suffix}. "
                f"Supported formats: {', '.join(supported_formats)}"
            )

        logger.info("=" * 80)
        logger.info(f"Indexing document: {document_path.name}")
        logger.info("=" * 80)

        # Reset cost tracker for this document
        reset_global_tracker()

        # PHASE 1+2: Extract + Summaries
        logger.info("PHASE 1+2: Extraction + Summaries")
        result = self.extractor.extract(document_path)
        logger.info(
            f"✓ Extracted: {result.num_sections} sections, " f"depth={result.hierarchy_depth}"
        )

        # Check existing components in vector_db AFTER extraction
        logger.info("")
        logger.info("=" * 80)
        logger.info("Checking existing components in vector_db/...")
        logger.info("=" * 80)

        existing = check_existing_components(result.document_id)

        if existing["exists"]:
            logger.info(f"✓ Document '{existing['existing_doc_id']}' found in vector_db:")
            logger.info(f"  - Dense embeddings (FAISS): {'✓ EXISTS' if existing['has_dense'] else '✗ MISSING'}")
            logger.info(f"  - BM25 index: {'✓ EXISTS' if existing['has_bm25'] else '✗ MISSING'}")
            logger.info(f"  - Knowledge Graph: {'✓ EXISTS' if existing['has_kg'] else '✗ MISSING'}")
            logger.info("")
            logger.info("Will skip existing components and add only missing ones...")
        else:
            logger.info(f"✓ Document '{result.document_id}' NOT found in vector_db")
            logger.info("Will create all components...")

        logger.info("=" * 80)
        logger.info("")

        # Determine what to skip
        skip_dense = existing["has_dense"]
        skip_bm25 = existing["has_bm25"]
        skip_kg = existing["has_kg"]

        # PHASE 3: Multi-layer chunking + SAC
        logger.info("PHASE 3: Multi-Layer Chunking + SAC")
        chunks = self.chunker.chunk_document(result)
        chunking_stats = self.chunker.get_chunking_stats(chunks)
        logger.info(
            f"✓ Chunked: L1={chunking_stats['layer1_count']}, "
            f"L2={chunking_stats['layer2_count']}, "
            f"L3={chunking_stats['layer3_count']} (PRIMARY)"
        )

        # PHASE 4: Embedding & FAISS (skip if exists)
        vector_store = None

        if skip_dense:
            logger.info("PHASE 4: ⏭️  SKIPPING - Dense embeddings already exist")
=======

            Returns None when duplicate detection is enabled and document is already indexed.
        """
        document_path = Path(document_path)

        if not document_path.exists():
            raise FileNotFoundError(f"Document not found: {document_path}")

        # Validate format
        supported_formats = [".pdf", ".docx", ".pptx", ".xlsx", ".html", ".htm"]
        if document_path.suffix.lower() not in supported_formats:
            raise ValueError(
                f"Unsupported format: {document_path.suffix}. "
                f"Supported formats: {', '.join(supported_formats)}"
            )

        logger.info("=" * 80)
        logger.info(f"Indexing document: {document_path.name}")
        logger.info("=" * 80)

        # Reset cost tracker for this document
        reset_global_tracker()

        # RESUME DETECTION: Check for existing phases
        from src.phase_detector import PhaseDetector
        from src.phase_loaders import PhaseLoaders

        phase_status = None
        cached_extraction = None
        cached_chunks = None

        if resume and output_dir and output_dir.exists():
            phase_status = PhaseDetector.detect(output_dir)

            if phase_status.completed_phase > 0:
                logger.info("")
                logger.info("=" * 80)
                logger.info("RESUME MODE: Detected existing phases")
                logger.info("=" * 80)
                logger.info(f"Phase 1 (extraction): {'EXISTS' if 1 in phase_status.phase_files else 'MISSING'}")
                logger.info(f"Phase 2 (summaries):  {'EXISTS' if 2 in phase_status.phase_files else 'MISSING'}")
                logger.info(f"Phase 3 (chunks):     {'EXISTS' if 3 in phase_status.phase_files else 'MISSING'}")
                logger.info(f"Phase 4 (vectors):    {'EXISTS' if 4 in phase_status.phase_files else 'MISSING'}")
                logger.info("")
                logger.info(f"Will resume from Phase {phase_status.completed_phase + 1}")
                logger.info("=" * 80)
                logger.info("")

                # Load cached phases with specific error handling per phase
                try:
                    if phase_status.completed_phase >= 1:
                        logger.debug(f"Loading Phase 1 from {phase_status.phase_files[1]}")
                        cached_extraction = PhaseLoaders.load_phase1(phase_status.phase_files[1])

                    if phase_status.completed_phase >= 2:
                        logger.debug(f"Loading Phase 2 from {phase_status.phase_files[2]}")
                        cached_extraction = PhaseLoaders.load_phase2(
                            phase_status.phase_files[2],
                            cached_extraction
                        )

                    if phase_status.completed_phase >= 3:
                        logger.debug(f"Loading Phase 3 from {phase_status.phase_files[3]}")
                        cached_chunks = PhaseLoaders.load_phase3(phase_status.phase_files[3])

                except (FileNotFoundError, ValueError, KeyError, UnicodeDecodeError) as e:
                    logger.error(f"Failed to load cached phases: {e}")
                    logger.warning("Phase cache corrupted or incomplete - reprocessing from scratch")
                    logger.warning(f"Error details: {type(e).__name__}: {str(e)}")
                    cached_extraction = None
                    cached_chunks = None
                    phase_status = None

        # Semantic Duplicate Detection (before extraction to save time)
        if self.config.enable_duplicate_detection:
            logger.info("")
            logger.info("=" * 80)
            logger.info("PRE-CHECK: Semantic Duplicate Detection")
            logger.info("=" * 80)

            try:
                from src.duplicate_detector import DuplicateDetector, DuplicateDetectionConfig

                # Create detector config
                dup_config = DuplicateDetectionConfig(
                    enabled=True,
                    similarity_threshold=self.config.duplicate_similarity_threshold,
                    sample_pages=self.config.duplicate_sample_pages,
                )

                # Initialize detector (lazy-loads embedder and vector store)
                detector = DuplicateDetector(
                    config=dup_config,
                    vector_store_path=self.config.vector_store_path,
                )

                # Check for duplicate
                is_duplicate, similarity, match_doc_id = detector.check_duplicate(
                    file_path=str(document_path),
                    document_id=None,  # We don't have document_id yet (before extraction)
                )

                if is_duplicate:
                    logger.warning("")
                    logger.warning("[DUPLICATE]DUPLICATE DETECTED!")
                    logger.warning(f"   Document: {document_path.name}")
                    logger.warning(f"   Matches existing: {match_doc_id}")
                    logger.warning(f"   Similarity: {similarity:.1%}")
                    logger.warning(
                        f"   Threshold: {self.config.duplicate_similarity_threshold:.1%}"
                    )
                    logger.warning("")
                    logger.warning(
                        "[SKIPPED] indexing to prevent duplicates in vector_db/"
                    )
                    logger.info("=" * 80)
                    return None

                logger.info(f"No duplicate found (highest similarity: {similarity:.1%})")
                logger.info("=" * 80)
                logger.info("")

            except (ImportError, RuntimeError, PermissionError, OSError) as e:
                logger.error(f"Duplicate detection failed: {e}")
                logger.warning("Continuing with indexing...")
                import traceback

                logger.debug(traceback.format_exc())
            except KeyboardInterrupt:
                raise  # Always re-raise user interrupts
            except SystemExit:
                raise  # Always re-raise system exits

        # PHASE 1+2: Extract + Summaries (skip if cached)
        if cached_extraction is not None and phase_status and phase_status.completed_phase >= 2:
            logger.info("PHASE 1+2: [SKIPPED] - Loaded from cache")
            result = cached_extraction
            logger.info(
                f"Cached extraction: {result.num_sections} sections, "
                f"depth={result.hierarchy_depth}"
            )
        else:
            logger.info("PHASE 1+2: Extraction + Summaries")
            result = self.extractor.extract(document_path)
            logger.info(
                f"Extracted: {result.num_sections} sections, " f"depth={result.hierarchy_depth}"
            )

        # Check existing components in vector_db AFTER extraction
        logger.info("")
        logger.info("=" * 80)
        logger.info("Checking existing components in vector_db/...")
        logger.info("=" * 80)

        existing = check_existing_components(result.document_id)

        if existing["exists"]:
            logger.info(f"Document '{existing['existing_doc_id']}' found in vector_db:")
            logger.info(f"  - Dense embeddings (FAISS): {'EXISTS' if existing['has_dense'] else 'MISSING'}")
            logger.info(f"  - BM25 index: {'EXISTS' if existing['has_bm25'] else 'MISSING'}")
            logger.info(f"  - Knowledge Graph: {'EXISTS' if existing['has_kg'] else 'MISSING'}")
            logger.info("")
            logger.info("Will skip existing components and add only missing ones...")
        else:
            logger.info(f"Document '{result.document_id}' NOT found in vector_db")
            logger.info("Will create all components...")

        logger.info("=" * 80)
        logger.info("")

        # Determine what to skip
        skip_dense = existing["has_dense"]
        skip_bm25 = existing["has_bm25"]
        skip_kg = existing["has_kg"]

        # PHASE 3: Multi-layer chunking + SAC (skip if cached)
        if cached_chunks is not None and phase_status and phase_status.completed_phase >= 3:
            logger.info("PHASE 3: [SKIPPED] - Loaded from cache")
            chunks = cached_chunks
            chunking_stats = self.chunker.get_chunking_stats(chunks)
            logger.info(
                f"Cached chunks: L1={chunking_stats['layer1_count']}, "
                f"L2={chunking_stats['layer2_count']}, "
                f"L3={chunking_stats['layer3_count']} (PRIMARY)"
            )
        else:
            logger.info("PHASE 3: Multi-Layer Chunking + SAC")
            chunks = self.chunker.chunk_document(result)
            chunking_stats = self.chunker.get_chunking_stats(chunks)
            logger.info(
                f"Chunked: L1={chunking_stats['layer1_count']}, "
                f"L2={chunking_stats['layer2_count']}, "
                f"L3={chunking_stats['layer3_count']} (PRIMARY)"
            )

        # PHASE 4: Embedding & FAISS (skip if exists)
        vector_store = None

        if skip_dense:
            logger.info("PHASE 4: [SKIPPED] - Dense embeddings already exist")
>>>>>>> 73bfc059
            # Load existing vector store
            try:
                vector_store = FAISSVectorStore.load("vector_db")
                store_stats = vector_store.get_stats()
                logger.info(
<<<<<<< HEAD
                    f"✓ Loaded existing: {store_stats['total_vectors']} vectors "
                    f"({store_stats['documents']} documents)"
                )
            except Exception as e:
                logger.error(f"✗ Failed to load existing vector_db: {e}")
=======
                    f"Loaded existing: {store_stats['total_vectors']} vectors "
                    f"({store_stats['documents']} documents)"
                )
            except (FileNotFoundError, ValueError, RuntimeError, PermissionError) as e:
                logger.error(f"[ERROR] Failed to load existing vector_db: {e}")
>>>>>>> 73bfc059
                logger.info("Falling back to creating new embeddings...")
                skip_dense = False

        if not skip_dense:
            logger.info("PHASE 4: Embedding Generation")
            embeddings = {
                "layer1": self.embedder.embed_chunks(chunks["layer1"], layer=1),
                "layer2": self.embedder.embed_chunks(chunks["layer2"], layer=2),
                "layer3": self.embedder.embed_chunks(chunks["layer3"], layer=3),
            }
            logger.info(
<<<<<<< HEAD
                f"✓ Embedded: {self.embedder.dimensions}D vectors, "
=======
                f"Embedded: {self.embedder.dimensions}D vectors, "
>>>>>>> 73bfc059
                f"{embeddings['layer3'].shape[0]} Layer 3 chunks"
            )

            # PHASE 4: FAISS Indexing
            logger.info("PHASE 4: FAISS Indexing")
            vector_store = FAISSVectorStore(dimensions=self.embedder.dimensions)
            vector_store.add_chunks(chunks, embeddings)
            store_stats = vector_store.get_stats()
            logger.info(
<<<<<<< HEAD
                f"✓ Indexed: {store_stats['total_vectors']} vectors "
=======
                f"Indexed: {store_stats['total_vectors']} vectors "
>>>>>>> 73bfc059
                f"({store_stats['documents']} documents)"
            )

        # PHASE 5B: Hybrid Search (optional, skip if exists)
        if self.config.enable_hybrid_search:
            if skip_bm25 and existing["has_dense"]:
<<<<<<< HEAD
                logger.info("PHASE 5B: ⏭️  SKIPPING - BM25 index already exists")
=======
                logger.info("PHASE 5B: [SKIPPED] - BM25 index already exists")
>>>>>>> 73bfc059
                # vector_store should already be HybridVectorStore from loading
            else:
                logger.info("PHASE 5B: Hybrid Search (BM25 + Dense + RRF)")

                try:
                    from src.hybrid_search import BM25Store, HybridVectorStore

                    # Build BM25 indexes for all 3 layers
                    bm25_store = BM25Store()
                    bm25_store.build_from_chunks(chunks)

                    logger.info(
<<<<<<< HEAD
                        f"✓ BM25 Indexed: "
=======
                        f"BM25 Indexed: "
>>>>>>> 73bfc059
                        f"L1={len(bm25_store.index_layer1.corpus)}, "
                        f"L2={len(bm25_store.index_layer2.corpus)}, "
                        f"L3={len(bm25_store.index_layer3.corpus)}"
                    )

                    # Wrap FAISS + BM25 into HybridVectorStore
                    hybrid_store = HybridVectorStore(
                        faiss_store=vector_store,
                        bm25_store=bm25_store,
                        fusion_k=self.config.hybrid_fusion_k,
                    )

                    # Replace vector_store with hybrid_store for return
                    vector_store = hybrid_store
                    store_stats = vector_store.get_stats()

<<<<<<< HEAD
                    logger.info(f"✓ Hybrid Search enabled: RRF k={self.config.hybrid_fusion_k}")

                except Exception as e:
                    logger.error(f"✗ Hybrid Search failed: {e}")
=======
                    logger.info(f"Hybrid Search enabled: RRF k={self.config.hybrid_fusion_k}")

                except (ImportError, RuntimeError, ValueError, MemoryError) as e:
                    logger.error(f"[ERROR] Hybrid Search failed: {e}")
>>>>>>> 73bfc059
                    logger.warning("Continuing with dense-only retrieval...")
                    import traceback

                    logger.debug(traceback.format_exc())

        # PHASE 5A: Knowledge Graph (optional, skip if exists)
        knowledge_graph = None
        kg_error = None

        if self.kg_pipeline:
            if skip_kg:
<<<<<<< HEAD
                logger.info("PHASE 5A: ⏭️  SKIPPING - Knowledge Graph already exists")
=======
                logger.info("PHASE 5A: [SKIPPED] - Knowledge Graph already exists")
>>>>>>> 73bfc059
                # Try to load existing KG for stats
                try:
                    output_dir = Path("output")
                    kg_files = list(output_dir.glob(f"{existing['existing_doc_id']}*/*/knowledge_graph.json"))
                    if kg_files:
                        import json
                        with open(kg_files[0], 'r') as f:
                            kg_data = json.load(f)
                        logger.info(
<<<<<<< HEAD
                            f"✓ Loaded existing KG: {len(kg_data.get('entities', []))} entities, "
=======
                            f"Loaded existing KG: {len(kg_data.get('entities', []))} entities, "
>>>>>>> 73bfc059
                            f"{len(kg_data.get('relationships', []))} relationships"
                        )
                except Exception as e:
                    logger.warning(f"Could not load existing KG stats: {e}")
            else:
                logger.info("PHASE 5A: Knowledge Graph Construction")

                try:
                    # Prepare chunks for KG (use Layer 3 primary chunks)
                    kg_chunks = [
                        {
                            "id": chunk.id,
                            "content": chunk.content,
                            "raw_content": chunk.raw_content,
                            "metadata": {
                                "document_id": chunk.metadata.document_id,
                                "section_path": chunk.metadata.section_path,
                                "section_title": chunk.metadata.section_title,
                            },
                        }
                        for chunk in chunks["layer3"]
                    ]

                    # Build knowledge graph
                    knowledge_graph = self.kg_pipeline.build_from_chunks(
                        chunks=kg_chunks, document_id=result.document_id
                    )

                    logger.info(
<<<<<<< HEAD
                        f"✓ Knowledge Graph: {len(knowledge_graph.entities)} entities, "
=======
                        f"Knowledge Graph: {len(knowledge_graph.entities)} entities, "
>>>>>>> 73bfc059
                        f"{len(knowledge_graph.relationships)} relationships"
                    )

                except Exception as e:
<<<<<<< HEAD
                    logger.error(f"✗ Knowledge Graph construction failed: {e}", exc_info=True)
=======
                    logger.error(f"[ERROR] Knowledge Graph construction failed: {e}", exc_info=True)
>>>>>>> 73bfc059
                    if self.config.enable_knowledge_graph:
                        logger.error(
                            f"ERROR: Knowledge Graph was enabled in config but construction failed.\n"
                            f"Error: {e}\n"
                            f"To disable KG: Set ENABLE_KNOWLEDGE_GRAPH=false in .env"
                        )
                    knowledge_graph = None
                    kg_error = str(e)

        # Save intermediate results
        if save_intermediate and output_dir:
            self._save_intermediate(
                output_dir=output_dir, result=result, chunks=chunks, chunking_stats=chunking_stats
            )

        # Display cost summary
        tracker = get_global_tracker()
        if tracker.get_total_cost() > 0:
            logger.info("\n" + tracker.get_summary())

        logger.info("=" * 80)
<<<<<<< HEAD
        logger.info(f"✓ Indexing complete: {document_path.name}")
        logger.info("=" * 80)

        # Prepare result
        result_dict = {
            "vector_store": vector_store,
            "knowledge_graph": knowledge_graph,
            "stats": {
                "document_id": result.document_id,
                "source_path": str(document_path),
                "vector_store": store_stats,
                "chunking": chunking_stats,
                "hybrid_enabled": self.config.enable_hybrid_search,
                "kg_enabled": self.config.enable_knowledge_graph,
                "kg_entities": len(knowledge_graph.entities) if knowledge_graph else 0,
                "kg_relationships": len(knowledge_graph.relationships) if knowledge_graph else 0,
                "kg_construction_failed": self.config.enable_knowledge_graph
                and knowledge_graph is None
                and kg_error is not None,
                "kg_error": kg_error if kg_error else None,
            },
        }

        if save_intermediate:
            result_dict["chunks"] = chunks

=======
        logger.info(f"Indexing complete: {document_path.name}")
        logger.info("=" * 80)

        # Prepare result
        result_dict = {
            "vector_store": vector_store,
            "knowledge_graph": knowledge_graph,
            "stats": {
                "document_id": result.document_id,
                "source_path": str(document_path),
                "vector_store": store_stats,
                "chunking": chunking_stats,
                "hybrid_enabled": self.config.enable_hybrid_search,
                "kg_enabled": self.config.enable_knowledge_graph,
                "kg_entities": len(knowledge_graph.entities) if knowledge_graph else 0,
                "kg_relationships": len(knowledge_graph.relationships) if knowledge_graph else 0,
                "kg_construction_failed": self.config.enable_knowledge_graph
                and knowledge_graph is None
                and kg_error is not None,
                "kg_error": kg_error if kg_error else None,
            },
        }

        if save_intermediate:
            result_dict["chunks"] = chunks

>>>>>>> 73bfc059
        return result_dict

    def index_batch(
        self, document_paths: list, output_dir: Path, save_per_document: bool = False
    ) -> Dict:
        """
        Index multiple documents into a single vector store.

        Supported formats: PDF, DOCX, PPTX, XLSX, HTML

        Args:
            document_paths: List of document file paths
            output_dir: Directory to save vector store
            save_per_document: Save individual document vector stores

        Returns:
            Dict with:
                - vector_store: Combined FAISSVectorStore
                - knowledge_graphs: List of KnowledgeGraphs (if enabled)
                - stats: Batch statistics
        """
        output_dir = Path(output_dir)
        output_dir.mkdir(parents=True, exist_ok=True)

        logger.info(f"Batch indexing {len(document_paths)} documents...")

        # Create combined vector store
        vector_store = FAISSVectorStore(dimensions=self.embedder.dimensions)

        # Collect knowledge graphs
        knowledge_graphs = []

        for i, document_path in enumerate(document_paths, 1):
            logger.info(f"\n[{i}/{len(document_paths)}] Processing: {Path(document_path).name}")

            try:
                # Index document
                result = self.index_document(
                    document_path=document_path,
                    save_intermediate=False,
                    output_dir=output_dir if save_per_document else None,
                )

<<<<<<< HEAD
=======
                # Handle None return (duplicate document skipped)
                if result is None:
                    logger.info(f"[SKIPPED] Duplicate document: {document_path}")
                    continue

>>>>>>> 73bfc059
                # Extract components
                doc_store = result["vector_store"]
                doc_kg = result.get("knowledge_graph")

                # Merge into combined store (by adding chunks)
                # Note: This is simplified - production would need proper merging
                vector_store.index_layer1 = doc_store.index_layer1
                vector_store.index_layer2 = doc_store.index_layer2
                vector_store.index_layer3 = doc_store.index_layer3
                vector_store.metadata_layer1.extend(doc_store.metadata_layer1)
                vector_store.metadata_layer2.extend(doc_store.metadata_layer2)
                vector_store.metadata_layer3.extend(doc_store.metadata_layer3)

                # Collect knowledge graph
                if doc_kg:
                    knowledge_graphs.append(doc_kg)

                # Save per-document store
                if save_per_document:
                    doc_name = Path(document_path).stem
                    doc_output = output_dir / f"{doc_name}_store"
                    doc_store.save(doc_output)
                    logger.info(f"Saved individual store: {doc_output}")

            except Exception as e:
<<<<<<< HEAD
                logger.error(f"✗ Failed to index {document_path}: {e}")
=======
                logger.error(f"[ERROR] Failed to index {document_path}: {e}")
>>>>>>> 73bfc059
                continue

        # Save combined store
        combined_output = output_dir / "combined_store"
        vector_store.save(combined_output)

        # Save combined knowledge graph (if any)
        if knowledge_graphs and self.kg_pipeline:
            try:
                # Merge all KGs
<<<<<<< HEAD
                from graph import KnowledgeGraph

                combined_kg = KnowledgeGraph(
                    entities=[e for kg in knowledge_graphs for e in kg.entities],
                    relationships=[r for kg in knowledge_graphs for r in kg.relationships],
                )
                combined_kg.compute_stats()

                kg_output = output_dir / "combined_kg.json"
                combined_kg.save_json(str(kg_output))
                logger.info(f"✓ Saved combined Knowledge Graph: {kg_output}")
                logger.info(
                    f"  Total: {len(combined_kg.entities)} entities, "
                    f"{len(combined_kg.relationships)} relationships"
                )
            except Exception as e:
                logger.error(f"✗ Failed to save combined KG: {e}")

        logger.info(f"\n✓ Batch indexing complete: {vector_store.get_stats()}")
        logger.info(f"✓ Saved to: {combined_output}")

=======
                from src.graph import KnowledgeGraph

                combined_kg = KnowledgeGraph(
                    entities=[e for kg in knowledge_graphs for e in kg.entities],
                    relationships=[r for kg in knowledge_graphs for r in kg.relationships],
                )
                combined_kg.compute_stats()

                kg_output = output_dir / "combined_kg.json"
                combined_kg.save_json(str(kg_output))
                logger.info(f"Saved combined Knowledge Graph: {kg_output}")
                logger.info(
                    f"  Total: {len(combined_kg.entities)} entities, "
                    f"{len(combined_kg.relationships)} relationships"
                )
            except Exception as e:
                logger.error(f"[ERROR] Failed to save combined KG: {e}")

        logger.info(f"\nBatch indexing complete: {vector_store.get_stats()}")
        logger.info(f"Saved to: {combined_output}")

>>>>>>> 73bfc059
        return {
            "vector_store": vector_store,
            "knowledge_graphs": knowledge_graphs,
            "stats": {
                "total_documents": len(document_paths),
                "successful": len(knowledge_graphs) if self.kg_pipeline else len(document_paths),
                "vector_store": vector_store.get_stats(),
                "kg_enabled": self.config.enable_knowledge_graph,
                "total_entities": sum(len(kg.entities) for kg in knowledge_graphs),
                "total_relationships": sum(len(kg.relationships) for kg in knowledge_graphs),
            },
        }

    def _save_intermediate(self, output_dir: Path, result, chunks: Dict, chunking_stats: Dict):
        """Save intermediate results from all phases (PHASE 1, 2, 3)."""
        import json

        output_dir = Path(output_dir)
        output_dir.mkdir(parents=True, exist_ok=True)

        # PHASE 1: Save extraction results (structure & hierarchy)
        phase1_path = output_dir / "phase1_extraction.json"
        phase1_export = {
            "document_id": result.document_id,
            "source_path": str(result.source_path),
            "num_sections": result.num_sections,
            "hierarchy_depth": result.hierarchy_depth,
            "num_roots": result.num_roots,
            "num_tables": result.num_tables,
            "sections": [
                {
                    "section_id": s.section_id,
                    "title": s.title,
                    "level": s.level,
                    "depth": s.depth,
                    "path": s.path,
                    "page_number": s.page_number,
                    "content_length": len(s.content),
                }
                for s in result.sections
            ],
        }
        with open(phase1_path, "w", encoding="utf-8") as f:
            json.dump(phase1_export, f, indent=2, ensure_ascii=False)
<<<<<<< HEAD
        logger.info(f"✓ Saved PHASE 1: {phase1_path}")
=======
        logger.info(f"Saved PHASE 1: {phase1_path}")
>>>>>>> 73bfc059

        # PHASE 2: Save summaries
        phase2_path = output_dir / "phase2_summaries.json"
        phase2_export = {
            "document_id": result.document_id,
            "document_summary": result.document_summary,
            "section_summaries": [
                {"section_id": s.section_id, "title": s.title, "summary": s.summary}
                for s in result.sections
            ],
        }
        with open(phase2_path, "w", encoding="utf-8") as f:
            json.dump(phase2_export, f, indent=2, ensure_ascii=False)
<<<<<<< HEAD
        logger.info(f"✓ Saved PHASE 2: {phase2_path}")
=======
        logger.info(f"Saved PHASE 2: {phase2_path}")
>>>>>>> 73bfc059

        # PHASE 3: Save chunks
        phase3_path = output_dir / "phase3_chunks.json"
        phase3_export = {
            "document_id": result.document_id,
            "source_path": str(result.source_path),
            "chunking_stats": chunking_stats,
            "layer1": [c.to_dict() for c in chunks["layer1"]],
            "layer2": [c.to_dict() for c in chunks["layer2"]],
            "layer3": [c.to_dict() for c in chunks["layer3"]],
        }
        with open(phase3_path, "w", encoding="utf-8") as f:
            json.dump(phase3_export, f, indent=2, ensure_ascii=False)
<<<<<<< HEAD
        logger.info(f"✓ Saved PHASE 3: {phase3_path}")
=======
        logger.info(f"Saved PHASE 3: {phase3_path}")
>>>>>>> 73bfc059


# Example usage
if __name__ == "__main__":
    # Initialize pipeline with research-optimal settings
    # Knowledge Graph is now enabled by default (PHASE 5A)
    config = IndexingConfig(
        # PHASE 1-2
        enable_smart_hierarchy=True,
        generate_summaries=True,
        summary_model="gpt-4o-mini",
        # PHASE 3
        chunk_size=500,
        enable_sac=True,
        # PHASE 4
        embedding_model="text-embedding-3-large",
        normalize_embeddings=True,
        # PHASE 5A: Knowledge Graph (enabled by default)
        # enable_knowledge_graph=True,  # ✅ No need to set - default is True
        kg_llm_provider="openai",
        kg_llm_model="gpt-4o-mini",
        kg_backend="simple",  # simple, neo4j, or networkx
    )

    pipeline = IndexingPipeline(config)

    # Index single document
    result = pipeline.index_document(
        document_path=Path("data/document.pdf"),
        save_intermediate=True,
        output_dir=Path("output/indexing"),
    )

    # Extract components
    vector_store = result["vector_store"]
    knowledge_graph = result["knowledge_graph"]

    # Save vector store
    vector_store.save(Path("output/vector_store"))

    # Save knowledge graph
    if knowledge_graph:
        knowledge_graph.save_json("output/knowledge_graph.json")
        print(f"\nKnowledge Graph:")
        print(f"  Entities: {len(knowledge_graph.entities)}")
        print(f"  Relationships: {len(knowledge_graph.relationships)}")

    # Search example
    query_embedding = pipeline.embedder.embed_texts(["safety specification"])
    results = vector_store.hierarchical_search(query_embedding, k_layer3=6)

    print(f"\nTop results:")
    for i, result in enumerate(results["layer3"][:3], 1):
        print(f"{i}. {result['section_title']} (score: {result['score']:.4f})")<|MERGE_RESOLUTION|>--- conflicted
+++ resolved
@@ -159,7 +159,6 @@
 class IndexingConfig:
     """
     Configuration for complete indexing pipeline.
-<<<<<<< HEAD
 
     Uses nested config objects for clean architecture. All sub-configs
     can be customized or loaded from environment via from_env().
@@ -200,6 +199,12 @@
     max_context_chunks: int = 6  # Max chunks to include in assembled context
     max_context_tokens: int = 4000  # Max tokens in assembled context (~16K chars)
     include_chunk_metadata: bool = True  # Include document/section/page metadata
+
+    # Duplicate Detection (semantic similarity before indexing)
+    enable_duplicate_detection: bool = True  # Detect semantic duplicates before indexing
+    duplicate_similarity_threshold: float = 0.98  # 98% cosine similarity threshold
+    duplicate_sample_pages: int = 1  # Pages to sample for detection (1 = first page)
+    vector_store_path: str = "vector_db"  # Path to vector store for duplicate checking
 
     def __post_init__(self):
         """Configure speed mode and validate settings."""
@@ -232,86 +237,6 @@
         """
         Load configuration from environment variables.
 
-=======
-
-    Uses nested config objects for clean architecture. All sub-configs
-    can be customized or loaded from environment via from_env().
-    """
-
-    # Speed/Cost Mode (determines Batch API usage)
-    # "fast" = completions (2-3 min, full price) | "eco" = Batch API (15-30 min, 50% cheaper)
-    speed_mode: str = "fast"  # "fast" or "eco"
-
-    # Sub-configs (nested config objects)
-    extraction_config: ExtractionConfig = field(default_factory=ExtractionConfig)
-    summarization_config: SummarizationConfig = field(default_factory=SummarizationConfig)
-    chunking_config: ChunkingConfig = field(default_factory=ChunkingConfig)
-    embedding_config: EmbeddingConfig = field(default_factory=EmbeddingConfig)
-
-    # PHASE 5A: Knowledge Graph (enabled by default for SOTA 2025)
-    enable_knowledge_graph: bool = True
-    kg_config: Optional[KnowledgeGraphConfig] = None
-
-    # PHASE 5B: Hybrid Search (enabled by default for SOTA 2025)
-    enable_hybrid_search: bool = True  # BM25 + dense with RRF fusion (+23% precision)
-    hybrid_fusion_k: int = 60  # RRF k parameter (research: k=60 optimal)
-
-    # PHASE 5C: Cross-Encoder Reranking (optional)
-    enable_reranking: bool = False  # Two-stage retrieval: hybrid → rerank
-    reranker_model: str = "bge-reranker-large"  # SOTA accuracy (aliases: "accurate", "sota")
-    reranker_candidates: int = 50  # Retrieve 50 via hybrid search
-    reranker_top_k: int = 6  # Rerank to top 6
-
-    # PHASE 5D: Graph-Vector Integration (optional)
-    enable_graph_retrieval: bool = False  # Graph-enhanced retrieval
-    graph_boost_weight: float = 0.3  # Boost weight for graph matches
-    enable_multi_hop: bool = False  # Multi-hop graph traversal
-
-    # PHASE 6: Context Assembly (optional)
-    enable_context_assembly: bool = False  # Assemble retrieved chunks for LLM
-    citation_format: str = "inline"  # Citation style: inline, simple, detailed, footnote
-    max_context_chunks: int = 6  # Max chunks to include in assembled context
-    max_context_tokens: int = 4000  # Max tokens in assembled context (~16K chars)
-    include_chunk_metadata: bool = True  # Include document/section/page metadata
-
-    # Duplicate Detection (semantic similarity before indexing)
-    enable_duplicate_detection: bool = True  # Detect semantic duplicates before indexing
-    duplicate_similarity_threshold: float = 0.98  # 98% cosine similarity threshold
-    duplicate_sample_pages: int = 1  # Pages to sample for detection (1 = first page)
-    vector_store_path: str = "vector_db"  # Path to vector store for duplicate checking
-
-    def __post_init__(self):
-        """Configure speed mode and validate settings."""
-        # Validate speed mode
-        if self.speed_mode not in ["fast", "eco"]:
-            raise ValueError(f"speed_mode must be 'fast' or 'eco', got: {self.speed_mode}")
-
-        # Configure summarization based on speed mode
-        if self.speed_mode == "eco":
-            # Eco mode: Use Batch API (50% cheaper, slower)
-            self.summarization_config.use_batch_api = True
-            self.summarization_config.batch_api_timeout = 43200  # 12 hours
-            logger.info(f"💰 ECO MODE: Using Batch API (50% cost savings, 15-30 min latency)")
-        else:  # fast mode
-            # Fast mode: Use completions (full price, fast)
-            self.summarization_config.use_batch_api = False
-            logger.info(f"⚡ FAST MODE: Using completions (full price, 2-3 min latency)")
-
-        # Initialize KG config if enabled
-        if self.enable_knowledge_graph and self.kg_config is None:
-            try:
-                from src.graph.config import KnowledgeGraphConfig
-
-                self.kg_config = KnowledgeGraphConfig.from_env()
-            except ImportError:
-                logger.warning("Knowledge Graph enabled but graph module not available")
-
-    @classmethod
-    def from_env(cls, **overrides) -> "IndexingConfig":
-        """
-        Load configuration from environment variables.
-
->>>>>>> 73bfc059
         Environment Variables:
             SPEED_MODE: "fast" or "eco" (default: "fast")
             ENABLE_KNOWLEDGE_GRAPH: Enable KG construction (default: "true")
@@ -335,8 +260,6 @@
             embedding_config=EmbeddingConfig.from_env(),
             enable_knowledge_graph=os.getenv("ENABLE_KNOWLEDGE_GRAPH", "true").lower() == "true",
             enable_hybrid_search=os.getenv("ENABLE_HYBRID_SEARCH", "true").lower() == "true",
-<<<<<<< HEAD
-=======
             enable_duplicate_detection=(
                 os.getenv("ENABLE_DUPLICATE_DETECTION", "true").lower() == "true"
             ),
@@ -345,7 +268,6 @@
             ),
             duplicate_sample_pages=int(os.getenv("DUPLICATE_SAMPLE_PAGES", "1")),
             vector_store_path=os.getenv("VECTOR_STORE_PATH", "vector_db"),
->>>>>>> 73bfc059
             **overrides,
         )
 
@@ -456,16 +378,10 @@
         document_path: Path,
         save_intermediate: bool = False,
         output_dir: Optional[Path] = None,
-<<<<<<< HEAD
-    ) -> Dict:
-        """
-        Index a single document.
-=======
         resume: bool = True,
     ) -> Optional[Dict]:
         """
         Index a single document with automatic resume support.
->>>>>>> 73bfc059
 
         Supported formats: PDF, DOCX, PPTX, XLSX, HTML
 
@@ -483,87 +399,11 @@
             resume: Enable resume from existing phases (default: True)
 
         Returns:
-<<<<<<< HEAD
-            Dict with:
-=======
             Dict with pipeline results, or None if document is a duplicate and was skipped:
->>>>>>> 73bfc059
                 - vector_store: FAISSVectorStore with indexed document
                 - knowledge_graph: KnowledgeGraph (if enabled, else None)
                 - chunks: Dict of chunks (if save_intermediate)
                 - stats: Pipeline statistics
-<<<<<<< HEAD
-        """
-        document_path = Path(document_path)
-
-        if not document_path.exists():
-            raise FileNotFoundError(f"Document not found: {document_path}")
-
-        # Validate format
-        supported_formats = [".pdf", ".docx", ".pptx", ".xlsx", ".html", ".htm"]
-        if document_path.suffix.lower() not in supported_formats:
-            raise ValueError(
-                f"Unsupported format: {document_path.suffix}. "
-                f"Supported formats: {', '.join(supported_formats)}"
-            )
-
-        logger.info("=" * 80)
-        logger.info(f"Indexing document: {document_path.name}")
-        logger.info("=" * 80)
-
-        # Reset cost tracker for this document
-        reset_global_tracker()
-
-        # PHASE 1+2: Extract + Summaries
-        logger.info("PHASE 1+2: Extraction + Summaries")
-        result = self.extractor.extract(document_path)
-        logger.info(
-            f"✓ Extracted: {result.num_sections} sections, " f"depth={result.hierarchy_depth}"
-        )
-
-        # Check existing components in vector_db AFTER extraction
-        logger.info("")
-        logger.info("=" * 80)
-        logger.info("Checking existing components in vector_db/...")
-        logger.info("=" * 80)
-
-        existing = check_existing_components(result.document_id)
-
-        if existing["exists"]:
-            logger.info(f"✓ Document '{existing['existing_doc_id']}' found in vector_db:")
-            logger.info(f"  - Dense embeddings (FAISS): {'✓ EXISTS' if existing['has_dense'] else '✗ MISSING'}")
-            logger.info(f"  - BM25 index: {'✓ EXISTS' if existing['has_bm25'] else '✗ MISSING'}")
-            logger.info(f"  - Knowledge Graph: {'✓ EXISTS' if existing['has_kg'] else '✗ MISSING'}")
-            logger.info("")
-            logger.info("Will skip existing components and add only missing ones...")
-        else:
-            logger.info(f"✓ Document '{result.document_id}' NOT found in vector_db")
-            logger.info("Will create all components...")
-
-        logger.info("=" * 80)
-        logger.info("")
-
-        # Determine what to skip
-        skip_dense = existing["has_dense"]
-        skip_bm25 = existing["has_bm25"]
-        skip_kg = existing["has_kg"]
-
-        # PHASE 3: Multi-layer chunking + SAC
-        logger.info("PHASE 3: Multi-Layer Chunking + SAC")
-        chunks = self.chunker.chunk_document(result)
-        chunking_stats = self.chunker.get_chunking_stats(chunks)
-        logger.info(
-            f"✓ Chunked: L1={chunking_stats['layer1_count']}, "
-            f"L2={chunking_stats['layer2_count']}, "
-            f"L3={chunking_stats['layer3_count']} (PRIMARY)"
-        )
-
-        # PHASE 4: Embedding & FAISS (skip if exists)
-        vector_store = None
-
-        if skip_dense:
-            logger.info("PHASE 4: ⏭️  SKIPPING - Dense embeddings already exist")
-=======
 
             Returns None when duplicate detection is enabled and document is already indexed.
         """
@@ -764,25 +604,16 @@
 
         if skip_dense:
             logger.info("PHASE 4: [SKIPPED] - Dense embeddings already exist")
->>>>>>> 73bfc059
             # Load existing vector store
             try:
                 vector_store = FAISSVectorStore.load("vector_db")
                 store_stats = vector_store.get_stats()
                 logger.info(
-<<<<<<< HEAD
-                    f"✓ Loaded existing: {store_stats['total_vectors']} vectors "
-                    f"({store_stats['documents']} documents)"
-                )
-            except Exception as e:
-                logger.error(f"✗ Failed to load existing vector_db: {e}")
-=======
                     f"Loaded existing: {store_stats['total_vectors']} vectors "
                     f"({store_stats['documents']} documents)"
                 )
             except (FileNotFoundError, ValueError, RuntimeError, PermissionError) as e:
                 logger.error(f"[ERROR] Failed to load existing vector_db: {e}")
->>>>>>> 73bfc059
                 logger.info("Falling back to creating new embeddings...")
                 skip_dense = False
 
@@ -794,11 +625,7 @@
                 "layer3": self.embedder.embed_chunks(chunks["layer3"], layer=3),
             }
             logger.info(
-<<<<<<< HEAD
-                f"✓ Embedded: {self.embedder.dimensions}D vectors, "
-=======
                 f"Embedded: {self.embedder.dimensions}D vectors, "
->>>>>>> 73bfc059
                 f"{embeddings['layer3'].shape[0]} Layer 3 chunks"
             )
 
@@ -808,22 +635,14 @@
             vector_store.add_chunks(chunks, embeddings)
             store_stats = vector_store.get_stats()
             logger.info(
-<<<<<<< HEAD
-                f"✓ Indexed: {store_stats['total_vectors']} vectors "
-=======
                 f"Indexed: {store_stats['total_vectors']} vectors "
->>>>>>> 73bfc059
                 f"({store_stats['documents']} documents)"
             )
 
         # PHASE 5B: Hybrid Search (optional, skip if exists)
         if self.config.enable_hybrid_search:
             if skip_bm25 and existing["has_dense"]:
-<<<<<<< HEAD
-                logger.info("PHASE 5B: ⏭️  SKIPPING - BM25 index already exists")
-=======
                 logger.info("PHASE 5B: [SKIPPED] - BM25 index already exists")
->>>>>>> 73bfc059
                 # vector_store should already be HybridVectorStore from loading
             else:
                 logger.info("PHASE 5B: Hybrid Search (BM25 + Dense + RRF)")
@@ -836,11 +655,7 @@
                     bm25_store.build_from_chunks(chunks)
 
                     logger.info(
-<<<<<<< HEAD
-                        f"✓ BM25 Indexed: "
-=======
                         f"BM25 Indexed: "
->>>>>>> 73bfc059
                         f"L1={len(bm25_store.index_layer1.corpus)}, "
                         f"L2={len(bm25_store.index_layer2.corpus)}, "
                         f"L3={len(bm25_store.index_layer3.corpus)}"
@@ -857,17 +672,10 @@
                     vector_store = hybrid_store
                     store_stats = vector_store.get_stats()
 
-<<<<<<< HEAD
-                    logger.info(f"✓ Hybrid Search enabled: RRF k={self.config.hybrid_fusion_k}")
-
-                except Exception as e:
-                    logger.error(f"✗ Hybrid Search failed: {e}")
-=======
                     logger.info(f"Hybrid Search enabled: RRF k={self.config.hybrid_fusion_k}")
 
                 except (ImportError, RuntimeError, ValueError, MemoryError) as e:
                     logger.error(f"[ERROR] Hybrid Search failed: {e}")
->>>>>>> 73bfc059
                     logger.warning("Continuing with dense-only retrieval...")
                     import traceback
 
@@ -879,11 +687,7 @@
 
         if self.kg_pipeline:
             if skip_kg:
-<<<<<<< HEAD
-                logger.info("PHASE 5A: ⏭️  SKIPPING - Knowledge Graph already exists")
-=======
                 logger.info("PHASE 5A: [SKIPPED] - Knowledge Graph already exists")
->>>>>>> 73bfc059
                 # Try to load existing KG for stats
                 try:
                     output_dir = Path("output")
@@ -893,11 +697,7 @@
                         with open(kg_files[0], 'r') as f:
                             kg_data = json.load(f)
                         logger.info(
-<<<<<<< HEAD
-                            f"✓ Loaded existing KG: {len(kg_data.get('entities', []))} entities, "
-=======
                             f"Loaded existing KG: {len(kg_data.get('entities', []))} entities, "
->>>>>>> 73bfc059
                             f"{len(kg_data.get('relationships', []))} relationships"
                         )
                 except Exception as e:
@@ -927,20 +727,12 @@
                     )
 
                     logger.info(
-<<<<<<< HEAD
-                        f"✓ Knowledge Graph: {len(knowledge_graph.entities)} entities, "
-=======
                         f"Knowledge Graph: {len(knowledge_graph.entities)} entities, "
->>>>>>> 73bfc059
                         f"{len(knowledge_graph.relationships)} relationships"
                     )
 
                 except Exception as e:
-<<<<<<< HEAD
-                    logger.error(f"✗ Knowledge Graph construction failed: {e}", exc_info=True)
-=======
                     logger.error(f"[ERROR] Knowledge Graph construction failed: {e}", exc_info=True)
->>>>>>> 73bfc059
                     if self.config.enable_knowledge_graph:
                         logger.error(
                             f"ERROR: Knowledge Graph was enabled in config but construction failed.\n"
@@ -962,8 +754,7 @@
             logger.info("\n" + tracker.get_summary())
 
         logger.info("=" * 80)
-<<<<<<< HEAD
-        logger.info(f"✓ Indexing complete: {document_path.name}")
+        logger.info(f"Indexing complete: {document_path.name}")
         logger.info("=" * 80)
 
         # Prepare result
@@ -989,34 +780,6 @@
         if save_intermediate:
             result_dict["chunks"] = chunks
 
-=======
-        logger.info(f"Indexing complete: {document_path.name}")
-        logger.info("=" * 80)
-
-        # Prepare result
-        result_dict = {
-            "vector_store": vector_store,
-            "knowledge_graph": knowledge_graph,
-            "stats": {
-                "document_id": result.document_id,
-                "source_path": str(document_path),
-                "vector_store": store_stats,
-                "chunking": chunking_stats,
-                "hybrid_enabled": self.config.enable_hybrid_search,
-                "kg_enabled": self.config.enable_knowledge_graph,
-                "kg_entities": len(knowledge_graph.entities) if knowledge_graph else 0,
-                "kg_relationships": len(knowledge_graph.relationships) if knowledge_graph else 0,
-                "kg_construction_failed": self.config.enable_knowledge_graph
-                and knowledge_graph is None
-                and kg_error is not None,
-                "kg_error": kg_error if kg_error else None,
-            },
-        }
-
-        if save_intermediate:
-            result_dict["chunks"] = chunks
-
->>>>>>> 73bfc059
         return result_dict
 
     def index_batch(
@@ -1060,14 +823,11 @@
                     output_dir=output_dir if save_per_document else None,
                 )
 
-<<<<<<< HEAD
-=======
                 # Handle None return (duplicate document skipped)
                 if result is None:
                     logger.info(f"[SKIPPED] Duplicate document: {document_path}")
                     continue
 
->>>>>>> 73bfc059
                 # Extract components
                 doc_store = result["vector_store"]
                 doc_kg = result.get("knowledge_graph")
@@ -1093,11 +853,7 @@
                     logger.info(f"Saved individual store: {doc_output}")
 
             except Exception as e:
-<<<<<<< HEAD
-                logger.error(f"✗ Failed to index {document_path}: {e}")
-=======
                 logger.error(f"[ERROR] Failed to index {document_path}: {e}")
->>>>>>> 73bfc059
                 continue
 
         # Save combined store
@@ -1108,29 +864,6 @@
         if knowledge_graphs and self.kg_pipeline:
             try:
                 # Merge all KGs
-<<<<<<< HEAD
-                from graph import KnowledgeGraph
-
-                combined_kg = KnowledgeGraph(
-                    entities=[e for kg in knowledge_graphs for e in kg.entities],
-                    relationships=[r for kg in knowledge_graphs for r in kg.relationships],
-                )
-                combined_kg.compute_stats()
-
-                kg_output = output_dir / "combined_kg.json"
-                combined_kg.save_json(str(kg_output))
-                logger.info(f"✓ Saved combined Knowledge Graph: {kg_output}")
-                logger.info(
-                    f"  Total: {len(combined_kg.entities)} entities, "
-                    f"{len(combined_kg.relationships)} relationships"
-                )
-            except Exception as e:
-                logger.error(f"✗ Failed to save combined KG: {e}")
-
-        logger.info(f"\n✓ Batch indexing complete: {vector_store.get_stats()}")
-        logger.info(f"✓ Saved to: {combined_output}")
-
-=======
                 from src.graph import KnowledgeGraph
 
                 combined_kg = KnowledgeGraph(
@@ -1152,7 +885,6 @@
         logger.info(f"\nBatch indexing complete: {vector_store.get_stats()}")
         logger.info(f"Saved to: {combined_output}")
 
->>>>>>> 73bfc059
         return {
             "vector_store": vector_store,
             "knowledge_graphs": knowledge_graphs,
@@ -1197,11 +929,7 @@
         }
         with open(phase1_path, "w", encoding="utf-8") as f:
             json.dump(phase1_export, f, indent=2, ensure_ascii=False)
-<<<<<<< HEAD
-        logger.info(f"✓ Saved PHASE 1: {phase1_path}")
-=======
         logger.info(f"Saved PHASE 1: {phase1_path}")
->>>>>>> 73bfc059
 
         # PHASE 2: Save summaries
         phase2_path = output_dir / "phase2_summaries.json"
@@ -1215,11 +943,7 @@
         }
         with open(phase2_path, "w", encoding="utf-8") as f:
             json.dump(phase2_export, f, indent=2, ensure_ascii=False)
-<<<<<<< HEAD
-        logger.info(f"✓ Saved PHASE 2: {phase2_path}")
-=======
         logger.info(f"Saved PHASE 2: {phase2_path}")
->>>>>>> 73bfc059
 
         # PHASE 3: Save chunks
         phase3_path = output_dir / "phase3_chunks.json"
@@ -1233,11 +957,7 @@
         }
         with open(phase3_path, "w", encoding="utf-8") as f:
             json.dump(phase3_export, f, indent=2, ensure_ascii=False)
-<<<<<<< HEAD
-        logger.info(f"✓ Saved PHASE 3: {phase3_path}")
-=======
         logger.info(f"Saved PHASE 3: {phase3_path}")
->>>>>>> 73bfc059
 
 
 # Example usage
