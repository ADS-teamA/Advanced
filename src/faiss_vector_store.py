"""
PHASE 4: FAISS Vector Store with Multi-Layer Indexing

Based on research:
- LegalBench-RAG: Dense-only retrieval (no BM25)
- Multi-Layer Embeddings (Lima, 2024): 3 separate indexes
- Retrieval: K=6 on Layer 3 (primary)
- DRM prevention: Document-level filtering

Implementation:
- 3 separate FAISS indexes (IndexFlatIP for cosine similarity)
- Metadata tracking for chunk IDs, document IDs, sections
- Save/load functionality
- Document-level filtering during retrieval
"""

import logging
from pathlib import Path
from typing import List, Dict, Optional, Tuple
import numpy as np

try:
    import faiss
except ImportError:
    raise ImportError(
        "FAISS required for vector store. " "Install with: uv pip install faiss-cpu (or faiss-gpu)"
    )

# Import utilities
from src.utils.persistence import PersistenceManager, VectorStoreLoader

logger = logging.getLogger(__name__)


class FAISSVectorStore:
    """
    Multi-layer FAISS vector store for RAG pipeline.

    Creates 3 separate FAISS indexes:
    - Layer 1: Document-level (1 vector per document)
    - Layer 2: Section-level (N vectors per document)
    - Layer 3: Chunk-level (M vectors per document) - PRIMARY

    Based on:
    - LegalBench-RAG: Dense-only retrieval
    - Multi-Layer Embeddings (Lima, 2024)
    """

    def __init__(self, dimensions: int):
        """
        Initialize multi-layer FAISS vector store.

        Args:
            dimensions: Embedding dimensionality (e.g., 3072 for text-embedding-3-large)
        """
        self.dimensions = dimensions

        # Create 3 separate FAISS indexes
        # Using IndexFlatIP (inner product) for cosine similarity with normalized vectors
        self.index_layer1 = faiss.IndexFlatIP(dimensions)
        self.index_layer2 = faiss.IndexFlatIP(dimensions)
        self.index_layer3 = faiss.IndexFlatIP(dimensions)

        # Metadata storage (chunk objects)
        self.metadata_layer1: List[Dict] = []
        self.metadata_layer2: List[Dict] = []
        self.metadata_layer3: List[Dict] = []

        # Document ID mapping for DRM prevention
        self.doc_id_to_indices = {
            1: {},  # Layer 1: doc_id -> [indices]
            2: {},  # Layer 2: doc_id -> [indices]
            3: {},  # Layer 3: doc_id -> [indices]
        }

        logger.info(f"FAISSVectorStore initialized: {dimensions}D, 3 layers")

    def add_chunks(self, chunks_dict: Dict[str, List], embeddings_dict: Dict[str, np.ndarray]):
        """
        Add chunks and embeddings to appropriate layers.

        Args:
            chunks_dict: Dict with keys 'layer1', 'layer2', 'layer3' containing Chunk objects
            embeddings_dict: Dict with keys 'layer1', 'layer2', 'layer3' containing embeddings
        """
        logger.info("Adding chunks to FAISS indexes...")

        # Add Layer 1 (Document level)
        self._add_layer(layer=1, chunks=chunks_dict["layer1"], embeddings=embeddings_dict["layer1"])

        # Add Layer 2 (Section level)
        self._add_layer(layer=2, chunks=chunks_dict["layer2"], embeddings=embeddings_dict["layer2"])

        # Add Layer 3 (Chunk level - PRIMARY)
        self._add_layer(layer=3, chunks=chunks_dict["layer3"], embeddings=embeddings_dict["layer3"])

        logger.info(
            f"Chunks added: "
            f"L1={self.index_layer1.ntotal}, "
            f"L2={self.index_layer2.ntotal}, "
            f"L3={self.index_layer3.ntotal}"
        )

    def _add_layer(self, layer: int, chunks: List, embeddings: np.ndarray):
        """Add chunks and embeddings to a specific layer."""
        if not chunks or embeddings.size == 0:
            logger.warning(f"Layer {layer}: No chunks to add")
            return

        # Select index and metadata
        if layer == 1:
            index = self.index_layer1
            metadata = self.metadata_layer1
        elif layer == 2:
            index = self.index_layer2
            metadata = self.metadata_layer2
        elif layer == 3:
            index = self.index_layer3
            metadata = self.metadata_layer3
        else:
            raise ValueError(f"Invalid layer: {layer}")

        # Add embeddings to FAISS index
        if embeddings.dtype != np.float32:
            embeddings = embeddings.astype(np.float32)

        # Ensure 2D array
        if embeddings.ndim == 1:
            embeddings = embeddings.reshape(1, -1)

        index.add(embeddings)

        # Add metadata
        for chunk in chunks:
            chunk_meta = {
                "chunk_id": chunk.chunk_id,
                "document_id": chunk.metadata.document_id,
                "section_id": chunk.metadata.section_id,
                "section_title": chunk.metadata.section_title,
                "section_path": chunk.metadata.section_path,
                "page_number": chunk.metadata.page_number,
                "layer": layer,
                # Store raw_content for generation (without SAC)
                "content": chunk.raw_content,
            }
            metadata.append(chunk_meta)

            # Update doc_id mapping
            doc_id = chunk.metadata.document_id
            if doc_id not in self.doc_id_to_indices[layer]:
                self.doc_id_to_indices[layer][doc_id] = []
            self.doc_id_to_indices[layer][doc_id].append(len(metadata) - 1)

        logger.info(f"Layer {layer}: Added {len(chunks)} chunks")

    def search_layer3(
        self,
        query_embedding: np.ndarray,
        k: int = 6,
        document_filter: Optional[str] = None,
        similarity_threshold: Optional[float] = None,
    ) -> List[Dict]:
        """
        Search Layer 3 (PRIMARY retrieval layer).

        Args:
            query_embedding: Query embedding vector (1D or 2D array)
            k: Number of results to retrieve (default: 6, per research)
            document_filter: Optional document_id to filter results (DRM prevention)
            similarity_threshold: Optional minimum similarity score

        Returns:
            List of chunk metadata dicts with 'score' field added
        """
        return self._search_layer(
            layer=3,
            query_embedding=query_embedding,
            k=k,
            document_filter=document_filter,
            similarity_threshold=similarity_threshold,
        )

    def search_layer2(
        self, query_embedding: np.ndarray, k: int = 3, document_filter: Optional[str] = None
    ) -> List[Dict]:
        """Search Layer 2 (Section level)."""
        return self._search_layer(
            layer=2, query_embedding=query_embedding, k=k, document_filter=document_filter
        )

    def search_layer1(self, query_embedding: np.ndarray, k: int = 1) -> List[Dict]:
        """Search Layer 1 (Document level)."""
        return self._search_layer(layer=1, query_embedding=query_embedding, k=k)

    def _search_layer(
        self,
        layer: int,
        query_embedding: np.ndarray,
        k: int,
        document_filter: Optional[str] = None,
        similarity_threshold: Optional[float] = None,
    ) -> List[Dict]:
        """Search a specific layer."""
        # Select index and metadata
        if layer == 1:
            index = self.index_layer1
            metadata = self.metadata_layer1
        elif layer == 2:
            index = self.index_layer2
            metadata = self.metadata_layer2
        elif layer == 3:
            index = self.index_layer3
            metadata = self.metadata_layer3
        else:
            raise ValueError(f"Invalid layer: {layer}")

        if index.ntotal == 0:
            logger.warning(f"Layer {layer}: Index is empty")
            return []

        # Prepare query embedding
        if query_embedding.dtype != np.float32:
            query_embedding = query_embedding.astype(np.float32)

        if query_embedding.ndim == 1:
            query_embedding = query_embedding.reshape(1, -1)

        if query_embedding.ndim != 2:
            raise ValueError(
                f"Query embedding must be 1D or 2D array, got shape {query_embedding.shape}"
            )

        if query_embedding.shape[1] != self.dimensions:
            msg = (
                f"Query embedding dimension {query_embedding.shape[1]} does not match "
                f"FAISS index dimension {self.dimensions}. "
                "Rebuild the vector store with the current embedding model or switch "
                "the embedder back to the model used when this store was created."
            )
            logger.error(msg)
            raise ValueError(msg)

        # Document filtering for DRM prevention
        if document_filter:
            # Get indices for this document
            doc_indices = self.doc_id_to_indices[layer].get(document_filter, [])
            if not doc_indices:
                logger.warning(f"Layer {layer}: No chunks for document {document_filter}")
                return []

            # Search only within document indices
            # Note: FAISS doesn't natively support filtering, so we search all
            # and filter results. For production, use IDSelectorArray.
            k_search = min(k * 10, index.ntotal)  # Search more, filter later
        else:
            k_search = min(k, index.ntotal)

        # Search
        scores, indices = index.search(query_embedding, k_search)

        # Flatten results
        scores = scores[0]
        indices = indices[0]

        # Build results
        results = []
        for score, idx in zip(scores, indices):
            if idx == -1:  # FAISS returns -1 for missing results
                continue

            # Apply document filter if specified
            if document_filter:
                if metadata[idx]["document_id"] != document_filter:
                    continue

            # Apply similarity threshold if specified
            if similarity_threshold and score < similarity_threshold:
                continue

            result = metadata[idx].copy()
            result["score"] = float(score)
            result["index"] = int(idx)
            results.append(result)

            if len(results) >= k:
                break

        logger.info(f"Layer {layer}: Retrieved {len(results)}/{k} chunks")
        return results

    def hierarchical_search(
        self,
        query_embedding: np.ndarray,
        k_layer3: int = 6,
        use_doc_filtering: bool = True,
        similarity_threshold_offset: float = 0.25,
    ) -> Dict[str, List[Dict]]:
        """
        Hierarchical search across all layers with DRM prevention.

        Strategy:
        1. Search Layer 1 (Document) to identify relevant document
        2. Use document_id to filter Layer 3 search (DRM prevention)
        3. Retrieve K=6 chunks from Layer 3 (PRIMARY)
        4. Optional: Retrieve Layer 2 sections for context

        Args:
            query_embedding: Query embedding vector
            k_layer3: Number of chunks to retrieve from Layer 3 (default: 6)
            use_doc_filtering: Enable document-level filtering (DRM prevention)
            similarity_threshold_offset: Threshold = top_score - offset (default: 0.25)

        Returns:
            Dict with keys 'layer1', 'layer2', 'layer3' containing results
        """
        logger.info("Performing hierarchical search...")

        results = {}

        # Step 1: Search Layer 1 (Document level)
        layer1_results = self.search_layer1(query_embedding, k=1)
        results["layer1"] = layer1_results

        # Get document filter for DRM prevention
        document_filter = None
        if use_doc_filtering and layer1_results:
            document_filter = layer1_results[0]["document_id"]
            logger.info(f"Document filter: {document_filter}")

        # Step 2: Search Layer 3 (PRIMARY - Chunk level)
        layer3_results = self.search_layer3(
            query_embedding=query_embedding, k=k_layer3, document_filter=document_filter
        )

        # Apply similarity threshold (top_score - 25%)
        if layer3_results and similarity_threshold_offset > 0:
            top_score = layer3_results[0]["score"]
            threshold = top_score - similarity_threshold_offset
            layer3_results = [r for r in layer3_results if r["score"] >= threshold]
            logger.info(
                f"Similarity threshold applied: {threshold:.4f} "
                f"({len(layer3_results)} chunks remaining)"
            )

        results["layer3"] = layer3_results

        # Step 3: Optional Layer 2 (Section context)
        layer2_results = self.search_layer2(
            query_embedding=query_embedding, k=3, document_filter=document_filter
        )
        results["layer2"] = layer2_results

        logger.info(
            f"Hierarchical search complete: "
            f"L1={len(layer1_results)}, "
            f"L2={len(layer2_results)}, "
            f"L3={len(layer3_results)}"
        )

        return results

    def merge(self, other: "FAISSVectorStore"):
        """
<<<<<<< HEAD
        Merge another vector store into this one (incremental indexing).

        This allows adding new documents to an existing vector store without
        rebuilding from scratch.
=======
        Merge another vector store into this one with deduplication.

        This allows adding new documents to an existing vector store without
        rebuilding from scratch. Automatically detects and skips duplicate
        chunk_ids to prevent data duplication.
>>>>>>> 73bfc059

        Args:
            other: Another FAISSVectorStore to merge into this one

        Raises:
            ValueError: If dimensions don't match
        """
        if self.dimensions != other.dimensions:
            raise ValueError(
                f"Cannot merge stores with different dimensions: "
                f"{self.dimensions} vs {other.dimensions}"
            )

        logger.info(f"Merging vector store with {other.get_stats()['documents']} documents...")

<<<<<<< HEAD
        # Merge Layer 1
        if other.index_layer1.ntotal > 0:
            vectors = other.index_layer1.reconstruct_n(0, other.index_layer1.ntotal)
            vectors = vectors.reshape(other.index_layer1.ntotal, self.dimensions).astype(np.float32)

            base_idx = self.index_layer1.ntotal
            self.index_layer1.add(vectors)
            self.metadata_layer1.extend(other.metadata_layer1)

            # Update doc_id_to_indices using centralized utility
            PersistenceManager.update_doc_id_indices(
                self.doc_id_to_indices[1], other.doc_id_to_indices[1], base_idx
            )

        # Merge Layer 2
        if other.index_layer2.ntotal > 0:
            vectors = other.index_layer2.reconstruct_n(0, other.index_layer2.ntotal)
            vectors = vectors.reshape(other.index_layer2.ntotal, self.dimensions).astype(np.float32)

            base_idx = self.index_layer2.ntotal
            self.index_layer2.add(vectors)
            self.metadata_layer2.extend(other.metadata_layer2)

            # Update doc_id_to_indices using centralized utility
            PersistenceManager.update_doc_id_indices(
                self.doc_id_to_indices[2], other.doc_id_to_indices[2], base_idx
            )

        # Merge Layer 3
        if other.index_layer3.ntotal > 0:
            vectors = other.index_layer3.reconstruct_n(0, other.index_layer3.ntotal)
            vectors = vectors.reshape(other.index_layer3.ntotal, self.dimensions).astype(np.float32)

            base_idx = self.index_layer3.ntotal
            self.index_layer3.add(vectors)
            self.metadata_layer3.extend(other.metadata_layer3)

            # Update doc_id_to_indices using centralized utility
            PersistenceManager.update_doc_id_indices(
                self.doc_id_to_indices[3], other.doc_id_to_indices[3], base_idx
            )

        stats = self.get_stats()
        logger.info(
            f"Merge complete: {stats['documents']} total documents, {stats['total_vectors']} vectors"
        )
=======
        # Track deduplication statistics
        stats = {"added": 0, "skipped": 0, "layers": {}}

        # Merge Layer 1 with deduplication
        if other.index_layer1.ntotal > 0:
            layer_stats = self._merge_layer_with_deduplication(
                layer=1,
                other_index=other.index_layer1,
                other_metadata=other.metadata_layer1,
                other_doc_indices=other.doc_id_to_indices[1]
            )
            stats["layers"][1] = layer_stats
            stats["added"] += layer_stats["added"]
            stats["skipped"] += layer_stats["skipped"]

        # Merge Layer 2 with deduplication
        if other.index_layer2.ntotal > 0:
            layer_stats = self._merge_layer_with_deduplication(
                layer=2,
                other_index=other.index_layer2,
                other_metadata=other.metadata_layer2,
                other_doc_indices=other.doc_id_to_indices[2]
            )
            stats["layers"][2] = layer_stats
            stats["added"] += layer_stats["added"]
            stats["skipped"] += layer_stats["skipped"]

        # Merge Layer 3 with deduplication
        if other.index_layer3.ntotal > 0:
            layer_stats = self._merge_layer_with_deduplication(
                layer=3,
                other_index=other.index_layer3,
                other_metadata=other.metadata_layer3,
                other_doc_indices=other.doc_id_to_indices[3]
            )
            stats["layers"][3] = layer_stats
            stats["added"] += layer_stats["added"]
            stats["skipped"] += layer_stats["skipped"]

        final_stats = self.get_stats()
        logger.info(
            f"Merge complete: {stats['added']} vectors added, {stats['skipped']} duplicates skipped"
        )
        logger.info(
            f"Total: {final_stats['documents']} documents, {final_stats['total_vectors']} vectors"
        )

        return stats

    def _merge_layer_with_deduplication(
        self, layer: int, other_index, other_metadata: List[Dict], other_doc_indices: Dict
    ) -> Dict:
        """
        Merge a single layer with chunk_id deduplication.

        Args:
            layer: Layer number (1, 2, or 3)
            other_index: Other layer's FAISS index
            other_metadata: Other layer's metadata list
            other_doc_indices: Other layer's doc_id_to_indices mapping

        Returns:
            Dict with 'added' and 'skipped' counts
        """
        # Select current layer's structures
        if layer == 1:
            current_index = self.index_layer1
            current_metadata = self.metadata_layer1
            current_doc_indices = self.doc_id_to_indices[1]
        elif layer == 2:
            current_index = self.index_layer2
            current_metadata = self.metadata_layer2
            current_doc_indices = self.doc_id_to_indices[2]
        elif layer == 3:
            current_index = self.index_layer3
            current_metadata = self.metadata_layer3
            current_doc_indices = self.doc_id_to_indices[3]
        else:
            raise ValueError(f"Invalid layer: {layer}")

        # Build set of existing chunk_ids for O(1) lookup
        existing_chunk_ids = set()
        for meta in current_metadata:
            if "chunk_id" in meta:
                existing_chunk_ids.add(meta["chunk_id"])

        # Track which vectors to add
        vectors_to_add = []
        metadata_to_add = []
        new_doc_indices = {}

        # Iterate through other's vectors
        vectors = other_index.reconstruct_n(0, other_index.ntotal)
        vectors = vectors.reshape(other_index.ntotal, self.dimensions).astype(np.float32)

        added = 0
        skipped = 0

        for i, (vector, meta) in enumerate(zip(vectors, other_metadata)):
            chunk_id = meta.get("chunk_id")

            # Check for duplicate
            if chunk_id and chunk_id in existing_chunk_ids:
                skipped += 1
                logger.debug(f"Layer {layer}: Skipping duplicate chunk_id: {chunk_id}")
                continue

            # Not a duplicate - add it
            vectors_to_add.append(vector)
            metadata_to_add.append(meta)

            # Track for doc_id_to_indices update
            doc_id = meta.get("document_id")
            if doc_id:
                if doc_id not in new_doc_indices:
                    new_doc_indices[doc_id] = []
                # Index will be: current_index.ntotal + position in vectors_to_add
                new_idx = current_index.ntotal + len(vectors_to_add) - 1
                new_doc_indices[doc_id].append(new_idx)

            # Add to existing_chunk_ids to prevent duplicates within same merge
            if chunk_id:
                existing_chunk_ids.add(chunk_id)

            added += 1

        # Add vectors to FAISS index
        if vectors_to_add:
            vectors_array = np.array(vectors_to_add).astype(np.float32)
            current_index.add(vectors_array)
            current_metadata.extend(metadata_to_add)

            # Update doc_id_to_indices
            for doc_id, indices in new_doc_indices.items():
                if doc_id not in current_doc_indices:
                    current_doc_indices[doc_id] = []
                current_doc_indices[doc_id].extend(indices)

        logger.info(f"Layer {layer}: +{added} vectors, ~{skipped} duplicates skipped")

        return {"added": added, "skipped": skipped}
>>>>>>> 73bfc059

    def get_stats(self) -> Dict:
        """Get statistics about the vector store."""
        return {
            "dimensions": self.dimensions,
            "layer1_count": self.index_layer1.ntotal,
            "layer2_count": self.index_layer2.ntotal,
            "layer3_count": self.index_layer3.ntotal,
            "total_vectors": (
                self.index_layer1.ntotal + self.index_layer2.ntotal + self.index_layer3.ntotal
            ),
            "documents": len(
                set(
                    m["document_id"]
                    for m in self.metadata_layer1 + self.metadata_layer2 + self.metadata_layer3
                )
            ),
        }

    def save(self, output_dir: Path):
        """
        Save FAISS indexes and metadata to disk.

        Uses hybrid serialization:
        - JSON for config (dimensions, human-readable)
        - Pickle for large arrays (metadata lists, doc_id_to_indices)

        Args:
            output_dir: Directory to save indexes
        """
        output_dir = Path(output_dir)
        output_dir.mkdir(parents=True, exist_ok=True)

        logger.info(f"Saving vector store to {output_dir}")

        # Save FAISS indexes
        faiss.write_index(self.index_layer1, str(output_dir / "faiss_layer1.index"))
        faiss.write_index(self.index_layer2, str(output_dir / "faiss_layer2.index"))
        faiss.write_index(self.index_layer3, str(output_dir / "faiss_layer3.index"))

        # Save config (JSON - human-readable)
        config = {
            "dimensions": self.dimensions,
            "layer1_count": self.index_layer1.ntotal,
            "layer2_count": self.index_layer2.ntotal,
            "layer3_count": self.index_layer3.ntotal,
            "format_version": "1.0",
        }
        PersistenceManager.save_json(output_dir / "faiss_metadata.json", config)

        # Save arrays (Pickle - performance)
        arrays = {
            "metadata_layer1": self.metadata_layer1,
            "metadata_layer2": self.metadata_layer2,
            "metadata_layer3": self.metadata_layer3,
            "doc_id_to_indices": self.doc_id_to_indices,
        }
        PersistenceManager.save_pickle(output_dir / "faiss_arrays.pkl", arrays)

        logger.info(f"Vector store saved: {self.get_stats()}")

    @classmethod
    def load(cls, input_dir: Path) -> "FAISSVectorStore":
        """
        Load FAISS indexes and metadata from disk.

        Supports backward compatibility:
        - Old format: layer1.index, metadata.pkl
        - New format: faiss_layer1.index, faiss_metadata.json, faiss_arrays.pkl

        Args:
            input_dir: Directory containing saved indexes

        Returns:
            FAISSVectorStore instance
        """
        input_dir = Path(input_dir)

        logger.info(f"Loading vector store from {input_dir}")

        # Detect format
        format_type = VectorStoreLoader.detect_format(input_dir)
        logger.info(f"Detected format: {format_type}")

        if format_type == "new":
            # Load config (JSON)
            config = PersistenceManager.load_json(input_dir / "faiss_metadata.json")
            dimensions = config["dimensions"]
<<<<<<< HEAD

            # Load arrays (Pickle)
            arrays = PersistenceManager.load_pickle(input_dir / "faiss_arrays.pkl")

            # Create instance
            store = cls(dimensions=dimensions)

            # Load FAISS indexes (new naming)
            store.index_layer1 = faiss.read_index(str(input_dir / "faiss_layer1.index"))
            store.index_layer2 = faiss.read_index(str(input_dir / "faiss_layer2.index"))
            store.index_layer3 = faiss.read_index(str(input_dir / "faiss_layer3.index"))

            # Load metadata arrays
            store.metadata_layer1 = arrays["metadata_layer1"]
            store.metadata_layer2 = arrays["metadata_layer2"]
            store.metadata_layer3 = arrays["metadata_layer3"]
            store.doc_id_to_indices = arrays["doc_id_to_indices"]

        else:  # old format
            logger.warning(
                "Loading old format vector store. "
                "Consider re-saving in new format for better performance."
            )

            # Load metadata (old pickle format)
            metadata = PersistenceManager.load_pickle(input_dir / "metadata.pkl")

            # Create instance
            store = cls(dimensions=metadata["dimensions"])

=======

            # Load arrays (Pickle)
            arrays = PersistenceManager.load_pickle(input_dir / "faiss_arrays.pkl")

            # Create instance
            store = cls(dimensions=dimensions)

            # Load FAISS indexes (new naming)
            store.index_layer1 = faiss.read_index(str(input_dir / "faiss_layer1.index"))
            store.index_layer2 = faiss.read_index(str(input_dir / "faiss_layer2.index"))
            store.index_layer3 = faiss.read_index(str(input_dir / "faiss_layer3.index"))

            # Load metadata arrays
            store.metadata_layer1 = arrays["metadata_layer1"]
            store.metadata_layer2 = arrays["metadata_layer2"]
            store.metadata_layer3 = arrays["metadata_layer3"]
            store.doc_id_to_indices = arrays["doc_id_to_indices"]

        else:  # old format
            logger.warning(
                "Loading old format vector store. "
                "Consider re-saving in new format for better performance."
            )

            # Load metadata (old pickle format)
            metadata = PersistenceManager.load_pickle(input_dir / "metadata.pkl")

            # Create instance
            store = cls(dimensions=metadata["dimensions"])

>>>>>>> 73bfc059
            # Load FAISS indexes (old naming)
            store.index_layer1 = faiss.read_index(str(input_dir / "layer1.index"))
            store.index_layer2 = faiss.read_index(str(input_dir / "layer2.index"))
            store.index_layer3 = faiss.read_index(str(input_dir / "layer3.index"))

            # Load metadata
            store.metadata_layer1 = metadata["metadata_layer1"]
            store.metadata_layer2 = metadata["metadata_layer2"]
            store.metadata_layer3 = metadata["metadata_layer3"]
            store.doc_id_to_indices = metadata["doc_id_to_indices"]

        logger.info(f"Vector store loaded: {store.get_stats()}")

        return store


# Example usage
if __name__ == "__main__":
    from config import ExtractionConfig
    from multi_layer_chunker import MultiLayerChunker
    from docling_extractor_v2 import DoclingExtractorV2
    from embedding_generator import EmbeddingGenerator, EmbeddingConfig

    # Extract and chunk
    config = ExtractionConfig(enable_smart_hierarchy=True, generate_summaries=True)

    extractor = DoclingExtractorV2(config)
    result = extractor.extract("document.pdf")

    chunker = MultiLayerChunker(chunk_size=500, enable_sac=True)
    chunks = chunker.chunk_document(result)

    # Generate embeddings
    embedder = EmbeddingGenerator(EmbeddingConfig(model="text-embedding-3-large"))

    embeddings = {
        "layer1": embedder.embed_chunks(chunks["layer1"], layer=1),
        "layer2": embedder.embed_chunks(chunks["layer2"], layer=2),
        "layer3": embedder.embed_chunks(chunks["layer3"], layer=3),
    }

    # Create vector store
    vector_store = FAISSVectorStore(dimensions=embedder.dimensions)
    vector_store.add_chunks(chunks, embeddings)

    # Search
    query_embedding = embedder.embed_texts(["What is the safety specification?"])
    results = vector_store.hierarchical_search(query_embedding)

    print(f"Layer 3 results: {len(results['layer3'])}")
    for i, result in enumerate(results["layer3"][:3], 1):
        print(f"{i}. Score: {result['score']:.4f} - {result['section_title']}")

    # Save
    vector_store.save(Path("output/vector_store"))<|MERGE_RESOLUTION|>--- conflicted
+++ resolved
@@ -361,18 +361,11 @@
 
     def merge(self, other: "FAISSVectorStore"):
         """
-<<<<<<< HEAD
-        Merge another vector store into this one (incremental indexing).
-
-        This allows adding new documents to an existing vector store without
-        rebuilding from scratch.
-=======
         Merge another vector store into this one with deduplication.
 
         This allows adding new documents to an existing vector store without
         rebuilding from scratch. Automatically detects and skips duplicate
         chunk_ids to prevent data duplication.
->>>>>>> 73bfc059
 
         Args:
             other: Another FAISSVectorStore to merge into this one
@@ -388,54 +381,6 @@
 
         logger.info(f"Merging vector store with {other.get_stats()['documents']} documents...")
 
-<<<<<<< HEAD
-        # Merge Layer 1
-        if other.index_layer1.ntotal > 0:
-            vectors = other.index_layer1.reconstruct_n(0, other.index_layer1.ntotal)
-            vectors = vectors.reshape(other.index_layer1.ntotal, self.dimensions).astype(np.float32)
-
-            base_idx = self.index_layer1.ntotal
-            self.index_layer1.add(vectors)
-            self.metadata_layer1.extend(other.metadata_layer1)
-
-            # Update doc_id_to_indices using centralized utility
-            PersistenceManager.update_doc_id_indices(
-                self.doc_id_to_indices[1], other.doc_id_to_indices[1], base_idx
-            )
-
-        # Merge Layer 2
-        if other.index_layer2.ntotal > 0:
-            vectors = other.index_layer2.reconstruct_n(0, other.index_layer2.ntotal)
-            vectors = vectors.reshape(other.index_layer2.ntotal, self.dimensions).astype(np.float32)
-
-            base_idx = self.index_layer2.ntotal
-            self.index_layer2.add(vectors)
-            self.metadata_layer2.extend(other.metadata_layer2)
-
-            # Update doc_id_to_indices using centralized utility
-            PersistenceManager.update_doc_id_indices(
-                self.doc_id_to_indices[2], other.doc_id_to_indices[2], base_idx
-            )
-
-        # Merge Layer 3
-        if other.index_layer3.ntotal > 0:
-            vectors = other.index_layer3.reconstruct_n(0, other.index_layer3.ntotal)
-            vectors = vectors.reshape(other.index_layer3.ntotal, self.dimensions).astype(np.float32)
-
-            base_idx = self.index_layer3.ntotal
-            self.index_layer3.add(vectors)
-            self.metadata_layer3.extend(other.metadata_layer3)
-
-            # Update doc_id_to_indices using centralized utility
-            PersistenceManager.update_doc_id_indices(
-                self.doc_id_to_indices[3], other.doc_id_to_indices[3], base_idx
-            )
-
-        stats = self.get_stats()
-        logger.info(
-            f"Merge complete: {stats['documents']} total documents, {stats['total_vectors']} vectors"
-        )
-=======
         # Track deduplication statistics
         stats = {"added": 0, "skipped": 0, "layers": {}}
 
@@ -577,7 +522,6 @@
         logger.info(f"Layer {layer}: +{added} vectors, ~{skipped} duplicates skipped")
 
         return {"added": added, "skipped": skipped}
->>>>>>> 73bfc059
 
     def get_stats(self) -> Dict:
         """Get statistics about the vector store."""
@@ -666,7 +610,6 @@
             # Load config (JSON)
             config = PersistenceManager.load_json(input_dir / "faiss_metadata.json")
             dimensions = config["dimensions"]
-<<<<<<< HEAD
 
             # Load arrays (Pickle)
             arrays = PersistenceManager.load_pickle(input_dir / "faiss_arrays.pkl")
@@ -697,38 +640,6 @@
             # Create instance
             store = cls(dimensions=metadata["dimensions"])
 
-=======
-
-            # Load arrays (Pickle)
-            arrays = PersistenceManager.load_pickle(input_dir / "faiss_arrays.pkl")
-
-            # Create instance
-            store = cls(dimensions=dimensions)
-
-            # Load FAISS indexes (new naming)
-            store.index_layer1 = faiss.read_index(str(input_dir / "faiss_layer1.index"))
-            store.index_layer2 = faiss.read_index(str(input_dir / "faiss_layer2.index"))
-            store.index_layer3 = faiss.read_index(str(input_dir / "faiss_layer3.index"))
-
-            # Load metadata arrays
-            store.metadata_layer1 = arrays["metadata_layer1"]
-            store.metadata_layer2 = arrays["metadata_layer2"]
-            store.metadata_layer3 = arrays["metadata_layer3"]
-            store.doc_id_to_indices = arrays["doc_id_to_indices"]
-
-        else:  # old format
-            logger.warning(
-                "Loading old format vector store. "
-                "Consider re-saving in new format for better performance."
-            )
-
-            # Load metadata (old pickle format)
-            metadata = PersistenceManager.load_pickle(input_dir / "metadata.pkl")
-
-            # Create instance
-            store = cls(dimensions=metadata["dimensions"])
-
->>>>>>> 73bfc059
             # Load FAISS indexes (old naming)
             store.index_layer1 = faiss.read_index(str(input_dir / "layer1.index"))
             store.index_layer2 = faiss.read_index(str(input_dir / "layer2.index"))
